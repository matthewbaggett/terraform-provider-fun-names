package provider

import (
	"crypto/rand"
<<<<<<< HEAD
	"math/big"
	"sort"

	"github.com/hashicorp/terraform-plugin-framework/tfsdk"
	"github.com/hashicorp/terraform-plugin-framework/types"
	"github.com/hashicorp/terraform-plugin-go/tftypes"
)

// passwordStringSchema contains the common set of Attributes for both password and string resources.
// Specific Schema descriptions, result sensitive, id descriptions and additional attributes (e.g., bcrypt_hash)
// are added in getStringSchemaV1 and getPasswordSchemaV1.
func passwordStringSchema() tfsdk.Schema {
	return tfsdk.Schema{
		Attributes: map[string]tfsdk.Attribute{
			"keepers": {
				Description: "Arbitrary map of values that, when changed, will trigger recreation of " +
					"resource. See [the main provider documentation](../index.html) for more information.",
				Type: types.MapType{
					ElemType: types.StringType,
				},
				Optional:      true,
				PlanModifiers: []tfsdk.AttributePlanModifier{tfsdk.RequiresReplace()},
			},

			"length": {
				Description: "The length of the string desired. The minimum value for length is 1 and, length " +
					"must also be >= (`min_upper` + `min_lower` + `min_numeric` + `min_special`).",
				Type:          types.Int64Type,
				Required:      true,
				PlanModifiers: []tfsdk.AttributePlanModifier{tfsdk.RequiresReplace()},
				Validators: []tfsdk.AttributeValidator{
					NewIntAtLeastValidator(1),
					NewIntIsAtLeastSumOfValidator(
						tftypes.NewAttributePath().WithAttributeName("min_upper"),
						tftypes.NewAttributePath().WithAttributeName("min_lower"),
						tftypes.NewAttributePath().WithAttributeName("min_numeric"),
						tftypes.NewAttributePath().WithAttributeName("min_special"),
					),
				},
			},

			"special": {
				Description: "Include special characters in the result. These are `!@#$%&*()-_=+[]{}<>:?`. Default value is `true`.",
				Type:        types.BoolType,
				Optional:    true,
				Computed:    true,
				PlanModifiers: []tfsdk.AttributePlanModifier{
					tfsdk.RequiresReplace(),
					newDefaultValueAttributePlanModifier(types.Bool{Value: true}),
				},
			},

			"upper": {
				Description: "Include uppercase alphabet characters in the result. Default value is `true`.",
				Type:        types.BoolType,
				Optional:    true,
				Computed:    true,
				PlanModifiers: []tfsdk.AttributePlanModifier{
					tfsdk.RequiresReplace(),
					newDefaultValueAttributePlanModifier(types.Bool{Value: true}),
				},
			},

			"lower": {
				Description: "Include lowercase alphabet characters in the result. Default value is `true`.",
				Type:        types.BoolType,
				Optional:    true,
				Computed:    true,
				PlanModifiers: []tfsdk.AttributePlanModifier{
					tfsdk.RequiresReplace(),
					newDefaultValueAttributePlanModifier(types.Bool{Value: true}),
				},
			},

			"number": {
				Description: "Include numeric characters in the result. Default value is `true`.",
				Type:        types.BoolType,
				Optional:    true,
				Computed:    true,
				PlanModifiers: []tfsdk.AttributePlanModifier{
					tfsdk.RequiresReplace(),
					newDefaultValueAttributePlanModifier(types.Bool{Value: true}),
				},
			},

			"min_numeric": {
				Description: "Minimum number of numeric characters in the result. Default value is `0`.",
				Type:        types.Int64Type,
				Optional:    true,
				Computed:    true,
				PlanModifiers: []tfsdk.AttributePlanModifier{
					tfsdk.RequiresReplace(),
					newDefaultValueAttributePlanModifier(types.Int64{Value: 0}),
				},
			},

			"min_upper": {
				Description: "Minimum number of uppercase alphabet characters in the result. Default value is `0`.",
				Type:        types.Int64Type,
				Optional:    true,
				Computed:    true,
				PlanModifiers: []tfsdk.AttributePlanModifier{
					tfsdk.RequiresReplace(),
					newDefaultValueAttributePlanModifier(types.Int64{Value: 0}),
				},
			},

			"min_lower": {
				Description: "Minimum number of lowercase alphabet characters in the result. Default value is `0`.",
				Type:        types.Int64Type,
				Optional:    true,
				Computed:    true,
				PlanModifiers: []tfsdk.AttributePlanModifier{
					tfsdk.RequiresReplace(),
					newDefaultValueAttributePlanModifier(types.Int64{Value: 0}),
				},
			},

			"min_special": {
				Description: "Minimum number of special characters in the result. Default value is `0`.",
				Type:        types.Int64Type,
				Optional:    true,
				Computed:    true,
				PlanModifiers: []tfsdk.AttributePlanModifier{
					tfsdk.RequiresReplace(),
					newDefaultValueAttributePlanModifier(types.Int64{Value: 0}),
				},
			},

			"override_special": {
				Description: "Supply your own list of special characters to use for string generation.  This " +
					"overrides the default character list in the special argument.  The `special` argument must " +
					"still be set to true for any overwritten characters to be used in generation.",
				Type:     types.StringType,
				Optional: true,
				Computed: true,
				PlanModifiers: []tfsdk.AttributePlanModifier{
					tfsdk.RequiresReplace(),
				},
			},

			"result": {
				Description: "The generated random string.",
				Type:        types.StringType,
				Computed:    true,
			},

			"id": {
				Computed: true,
				Type:     types.StringType,
			},
		},
=======
	"errors"
	"fmt"
	"math/big"
	"sort"

	"github.com/hashicorp/terraform-plugin-sdk/v2/diag"
	"github.com/hashicorp/terraform-plugin-sdk/v2/helper/customdiff"
	"github.com/hashicorp/terraform-plugin-sdk/v2/helper/schema"
	"github.com/hashicorp/terraform-plugin-sdk/v2/helper/validation"
)

// passwordSchemaV2 uses passwordSchemaV1 to obtain the V1 version of the Schema key-value entries but requires that
// the numeric entry be configured and that the number entry be altered to include ConflictsWith.
func passwordSchemaV2() map[string]*schema.Schema {
	passwordSchema := passwordSchemaV1()

	passwordSchema["number"] = &schema.Schema{
		Description: "Include numeric characters in the result. Default value is `true`. " +
			"**NOTE**: This is deprecated, use `numeric` instead.",
		Type:          schema.TypeBool,
		Optional:      true,
		Computed:      true,
		ForceNew:      true,
		ConflictsWith: []string{"numeric"},
		Deprecated:    "Use numeric instead.",
	}

	passwordSchema["numeric"] = &schema.Schema{
		Description:   "Include numeric characters in the result. Default value is `true`.",
		Type:          schema.TypeBool,
		Optional:      true,
		Computed:      true,
		ForceNew:      true,
		ConflictsWith: []string{"number"},
	}

	return passwordSchema
}

// passwordSchemaV1 uses passwordSchemaV0 to obtain the V0 version of the Schema key-value entries but requires that
// the bcrypt_hash entry be configured.
func passwordSchemaV1() map[string]*schema.Schema {
	passwordSchema := passwordSchemaV0()
	passwordSchema["bcrypt_hash"] = &schema.Schema{
		Description: "A bcrypt hash of the generated random string.",
		Type:        schema.TypeString,
		Computed:    true,
		Sensitive:   true,
>>>>>>> b7b4a990
	}
}

<<<<<<< HEAD
type randomStringParams struct {
	length          int64
	upper           bool
	minUpper        int64
	lower           bool
	minLower        int64
	number          bool
	minNumeric      int64
	special         bool
	minSpecial      int64
	overrideSpecial string
=======
// stringSchemaV2 uses stringSchemaV1 to obtain the V1 version of the Schema key-value entries but requires that
// the numeric entry be configured and that the number entry be altered to include ConflictsWith.
func stringSchemaV2() map[string]*schema.Schema {
	stringSchema := stringSchemaV1()

	stringSchema["number"] = &schema.Schema{
		Description: "Include numeric characters in the result. Default value is `true`. " +
			"**NOTE**: This is deprecated, use `numeric` instead.",
		Type:          schema.TypeBool,
		Optional:      true,
		Computed:      true,
		ForceNew:      true,
		ConflictsWith: []string{"numeric"},
		Deprecated:    "Use numeric instead.",
	}

	stringSchema["numeric"] = &schema.Schema{
		Description:   "Include numeric characters in the result. Default value is `true`.",
		Type:          schema.TypeBool,
		Optional:      true,
		Computed:      true,
		ForceNew:      true,
		ConflictsWith: []string{"number"},
	}

	return stringSchema
}

// stringSchemaV1 uses passwordStringSchema to obtain the default Schema key-value entries but requires that the id
// description be configured.
func stringSchemaV1() map[string]*schema.Schema {
	stringSchema := passwordStringSchema()
	stringSchema["id"].Description = "The generated random string."

	return stringSchema
>>>>>>> b7b4a990
}

func createRandomString(input randomStringParams) ([]byte, error) {
	const numChars = "0123456789"
	const lowerChars = "abcdefghijklmnopqrstuvwxyz"
	const upperChars = "ABCDEFGHIJKLMNOPQRSTUVWXYZ"
	var specialChars = "!@#$%&*()-_=+[]{}<>:?"
	var result []byte

	if input.overrideSpecial != "" {
		specialChars = input.overrideSpecial
	}
<<<<<<< HEAD
=======
}

func createStringFunc(sensitive bool) func(_ context.Context, d *schema.ResourceData, _ interface{}) diag.Diagnostics {
	return func(_ context.Context, d *schema.ResourceData, _ interface{}) diag.Diagnostics {
		const numChars = "0123456789"
		const lowerChars = "abcdefghijklmnopqrstuvwxyz"
		const upperChars = "ABCDEFGHIJKLMNOPQRSTUVWXYZ"
		var (
			specialChars = "!@#$%&*()-_=+[]{}<>:?"
			diags        diag.Diagnostics
		)

		length := d.Get("length").(int)
		upper := d.Get("upper").(bool)
		minUpper := d.Get("min_upper").(int)
		lower := d.Get("lower").(bool)
		minLower := d.Get("min_lower").(int)
		number := d.Get("number").(bool)
		numeric := d.Get("numeric").(bool)
		minNumeric := d.Get("min_numeric").(int)
		special := d.Get("special").(bool)
		minSpecial := d.Get("min_special").(int)
		overrideSpecial := d.Get("override_special").(string)
>>>>>>> b7b4a990

	var chars = string("")
	if input.upper {
		chars += upperChars
	}
	if input.lower {
		chars += lowerChars
	}
	if input.number {
		chars += numChars
	}
	if input.special {
		chars += specialChars
	}

	minMapping := map[string]int64{
		numChars:     input.minNumeric,
		lowerChars:   input.minLower,
		upperChars:   input.minUpper,
		specialChars: input.minSpecial,
	}

<<<<<<< HEAD
	result = make([]byte, 0, input.length)
=======
		var chars = string("")
		if upper {
			chars += upperChars
		}
		if lower {
			chars += lowerChars
		}
		if numeric {
			chars += numChars
		}
		if special {
			chars += specialChars
		}
>>>>>>> b7b4a990

	for k, v := range minMapping {
		s, err := generateRandomBytes(&k, v)
		if err != nil {
			return nil, err
		}
		result = append(result, s...)
	}

	s, err := generateRandomBytes(&chars, input.length-int64(len(result)))
	if err != nil {
		return nil, err
	}

<<<<<<< HEAD
	result = append(result, s...)

	order := make([]byte, len(result))
	if _, err := rand.Read(order); err != nil {
		return nil, err
=======
		if err := d.Set("number", number); err != nil {
			return append(diags, diag.Errorf("error setting number: %s", err)...)
		}
		if err := d.Set("numeric", numeric); err != nil {
			return append(diags, diag.Errorf("error setting numeric: %s", err)...)
		}

		if sensitive {
			d.SetId("none")
		} else {
			d.SetId(string(result))
		}
		return nil
>>>>>>> b7b4a990
	}

	sort.Slice(result, func(i, j int) bool {
		return order[i] < order[j]
	})

	return result, nil
}

func generateRandomBytes(charSet *string, length int64) ([]byte, error) {
	bytes := make([]byte, length)
	setLen := big.NewInt(int64(len(*charSet)))
	for i := range bytes {
		idx, err := rand.Int(rand.Reader, setLen)
		if err != nil {
			return nil, err
		}
		bytes[i] = (*charSet)[idx.Int64()]
	}
	return bytes, nil
<<<<<<< HEAD
=======
}

func readNil(_ context.Context, d *schema.ResourceData, meta interface{}) diag.Diagnostics {
	return nil
}

func resourcePasswordStringStateUpgradeV1(_ context.Context, rawState map[string]interface{}, _ interface{}) (map[string]interface{}, error) {
	if rawState == nil {
		return nil, errors.New("state upgrade failed, state is nil")
	}

	if number, ok := rawState["number"].(bool); ok {
		rawState["numeric"] = number
	}

	return rawState, nil
}

// planDefaultIfAllNull handles ensuring that both `number` and `numeric` attributes default to `true` when neither are set
// in the config and, they had been previously set to `false`. This behaviour mimics setting `Default: true` on the
// attributes. Usage of `Default` is avoided as `Default` cannot be used with CustomizeDiffFunc(s) which are required in
// order to keep `number` and `numeric` in-sync (see planSyncIfChange).
func planDefaultIfAllNull(defaultVal interface{}, keys ...string) []schema.CustomizeDiffFunc {
	var result []schema.CustomizeDiffFunc

	for _, key := range keys {
		result = append(result, customdiff.IfValue(
			key,
			func(ctx context.Context, value, meta interface{}) bool {
				return !value.(bool)
			},
			func(_ context.Context, d *schema.ResourceDiff, _ interface{}) error {
				vm := d.GetRawConfig().AsValueMap()

				number, ok := vm["number"]
				if !ok {
					return errors.New("number is absent from raw config")
				}

				numeric, ok := vm["numeric"]
				if !ok {
					return errors.New("numeric is absent from raw config")
				}

				if number.IsNull() && numeric.IsNull() {
					err := d.SetNew("number", defaultVal)
					if err != nil {
						return err
					}
					err = d.SetNew("numeric", defaultVal)
					if err != nil {
						return err
					}
				}
				return nil
			},
		))
	}

	return result
}

// planSyncIfChange handles keeping `number` and `numeric` in-sync. If either is changed the value of both is
// set to the new value of the attribute that has changed.
func planSyncIfChange(key, keyToSync string) func(context.Context, *schema.ResourceDiff, interface{}) error {
	return customdiff.IfValueChange(
		key,
		func(ctx context.Context, oldValue, newValue, meta interface{}) bool {
			return oldValue != newValue
		},
		func(_ context.Context, d *schema.ResourceDiff, _ interface{}) error {
			return d.SetNew(keyToSync, d.Get(key))
		},
	)
>>>>>>> b7b4a990
}<|MERGE_RESOLUTION|>--- conflicted
+++ resolved
@@ -2,7 +2,6 @@
 
 import (
 	"crypto/rand"
-<<<<<<< HEAD
 	"math/big"
 	"sort"
 
@@ -155,60 +154,9 @@
 				Type:     types.StringType,
 			},
 		},
-=======
-	"errors"
-	"fmt"
-	"math/big"
-	"sort"
-
-	"github.com/hashicorp/terraform-plugin-sdk/v2/diag"
-	"github.com/hashicorp/terraform-plugin-sdk/v2/helper/customdiff"
-	"github.com/hashicorp/terraform-plugin-sdk/v2/helper/schema"
-	"github.com/hashicorp/terraform-plugin-sdk/v2/helper/validation"
-)
-
-// passwordSchemaV2 uses passwordSchemaV1 to obtain the V1 version of the Schema key-value entries but requires that
-// the numeric entry be configured and that the number entry be altered to include ConflictsWith.
-func passwordSchemaV2() map[string]*schema.Schema {
-	passwordSchema := passwordSchemaV1()
-
-	passwordSchema["number"] = &schema.Schema{
-		Description: "Include numeric characters in the result. Default value is `true`. " +
-			"**NOTE**: This is deprecated, use `numeric` instead.",
-		Type:          schema.TypeBool,
-		Optional:      true,
-		Computed:      true,
-		ForceNew:      true,
-		ConflictsWith: []string{"numeric"},
-		Deprecated:    "Use numeric instead.",
-	}
-
-	passwordSchema["numeric"] = &schema.Schema{
-		Description:   "Include numeric characters in the result. Default value is `true`.",
-		Type:          schema.TypeBool,
-		Optional:      true,
-		Computed:      true,
-		ForceNew:      true,
-		ConflictsWith: []string{"number"},
-	}
-
-	return passwordSchema
+	}
 }
 
-// passwordSchemaV1 uses passwordSchemaV0 to obtain the V0 version of the Schema key-value entries but requires that
-// the bcrypt_hash entry be configured.
-func passwordSchemaV1() map[string]*schema.Schema {
-	passwordSchema := passwordSchemaV0()
-	passwordSchema["bcrypt_hash"] = &schema.Schema{
-		Description: "A bcrypt hash of the generated random string.",
-		Type:        schema.TypeString,
-		Computed:    true,
-		Sensitive:   true,
->>>>>>> b7b4a990
-	}
-}
-
-<<<<<<< HEAD
 type randomStringParams struct {
 	length          int64
 	upper           bool
@@ -216,47 +164,11 @@
 	lower           bool
 	minLower        int64
 	number          bool
+	numeric         bool
 	minNumeric      int64
 	special         bool
 	minSpecial      int64
 	overrideSpecial string
-=======
-// stringSchemaV2 uses stringSchemaV1 to obtain the V1 version of the Schema key-value entries but requires that
-// the numeric entry be configured and that the number entry be altered to include ConflictsWith.
-func stringSchemaV2() map[string]*schema.Schema {
-	stringSchema := stringSchemaV1()
-
-	stringSchema["number"] = &schema.Schema{
-		Description: "Include numeric characters in the result. Default value is `true`. " +
-			"**NOTE**: This is deprecated, use `numeric` instead.",
-		Type:          schema.TypeBool,
-		Optional:      true,
-		Computed:      true,
-		ForceNew:      true,
-		ConflictsWith: []string{"numeric"},
-		Deprecated:    "Use numeric instead.",
-	}
-
-	stringSchema["numeric"] = &schema.Schema{
-		Description:   "Include numeric characters in the result. Default value is `true`.",
-		Type:          schema.TypeBool,
-		Optional:      true,
-		Computed:      true,
-		ForceNew:      true,
-		ConflictsWith: []string{"number"},
-	}
-
-	return stringSchema
-}
-
-// stringSchemaV1 uses passwordStringSchema to obtain the default Schema key-value entries but requires that the id
-// description be configured.
-func stringSchemaV1() map[string]*schema.Schema {
-	stringSchema := passwordStringSchema()
-	stringSchema["id"].Description = "The generated random string."
-
-	return stringSchema
->>>>>>> b7b4a990
 }
 
 func createRandomString(input randomStringParams) ([]byte, error) {
@@ -269,41 +181,15 @@
 	if input.overrideSpecial != "" {
 		specialChars = input.overrideSpecial
 	}
-<<<<<<< HEAD
-=======
-}
-
-func createStringFunc(sensitive bool) func(_ context.Context, d *schema.ResourceData, _ interface{}) diag.Diagnostics {
-	return func(_ context.Context, d *schema.ResourceData, _ interface{}) diag.Diagnostics {
-		const numChars = "0123456789"
-		const lowerChars = "abcdefghijklmnopqrstuvwxyz"
-		const upperChars = "ABCDEFGHIJKLMNOPQRSTUVWXYZ"
-		var (
-			specialChars = "!@#$%&*()-_=+[]{}<>:?"
-			diags        diag.Diagnostics
-		)
-
-		length := d.Get("length").(int)
-		upper := d.Get("upper").(bool)
-		minUpper := d.Get("min_upper").(int)
-		lower := d.Get("lower").(bool)
-		minLower := d.Get("min_lower").(int)
-		number := d.Get("number").(bool)
-		numeric := d.Get("numeric").(bool)
-		minNumeric := d.Get("min_numeric").(int)
-		special := d.Get("special").(bool)
-		minSpecial := d.Get("min_special").(int)
-		overrideSpecial := d.Get("override_special").(string)
->>>>>>> b7b4a990
-
-	var chars = string("")
+
+	var chars = ""
 	if input.upper {
 		chars += upperChars
 	}
 	if input.lower {
 		chars += lowerChars
 	}
-	if input.number {
+	if input.numeric {
 		chars += numChars
 	}
 	if input.special {
@@ -317,23 +203,7 @@
 		specialChars: input.minSpecial,
 	}
 
-<<<<<<< HEAD
 	result = make([]byte, 0, input.length)
-=======
-		var chars = string("")
-		if upper {
-			chars += upperChars
-		}
-		if lower {
-			chars += lowerChars
-		}
-		if numeric {
-			chars += numChars
-		}
-		if special {
-			chars += specialChars
-		}
->>>>>>> b7b4a990
 
 	for k, v := range minMapping {
 		s, err := generateRandomBytes(&k, v)
@@ -348,27 +218,11 @@
 		return nil, err
 	}
 
-<<<<<<< HEAD
 	result = append(result, s...)
 
 	order := make([]byte, len(result))
 	if _, err := rand.Read(order); err != nil {
 		return nil, err
-=======
-		if err := d.Set("number", number); err != nil {
-			return append(diags, diag.Errorf("error setting number: %s", err)...)
-		}
-		if err := d.Set("numeric", numeric); err != nil {
-			return append(diags, diag.Errorf("error setting numeric: %s", err)...)
-		}
-
-		if sensitive {
-			d.SetId("none")
-		} else {
-			d.SetId(string(result))
-		}
-		return nil
->>>>>>> b7b4a990
 	}
 
 	sort.Slice(result, func(i, j int) bool {
@@ -389,81 +243,4 @@
 		bytes[i] = (*charSet)[idx.Int64()]
 	}
 	return bytes, nil
-<<<<<<< HEAD
-=======
-}
-
-func readNil(_ context.Context, d *schema.ResourceData, meta interface{}) diag.Diagnostics {
-	return nil
-}
-
-func resourcePasswordStringStateUpgradeV1(_ context.Context, rawState map[string]interface{}, _ interface{}) (map[string]interface{}, error) {
-	if rawState == nil {
-		return nil, errors.New("state upgrade failed, state is nil")
-	}
-
-	if number, ok := rawState["number"].(bool); ok {
-		rawState["numeric"] = number
-	}
-
-	return rawState, nil
-}
-
-// planDefaultIfAllNull handles ensuring that both `number` and `numeric` attributes default to `true` when neither are set
-// in the config and, they had been previously set to `false`. This behaviour mimics setting `Default: true` on the
-// attributes. Usage of `Default` is avoided as `Default` cannot be used with CustomizeDiffFunc(s) which are required in
-// order to keep `number` and `numeric` in-sync (see planSyncIfChange).
-func planDefaultIfAllNull(defaultVal interface{}, keys ...string) []schema.CustomizeDiffFunc {
-	var result []schema.CustomizeDiffFunc
-
-	for _, key := range keys {
-		result = append(result, customdiff.IfValue(
-			key,
-			func(ctx context.Context, value, meta interface{}) bool {
-				return !value.(bool)
-			},
-			func(_ context.Context, d *schema.ResourceDiff, _ interface{}) error {
-				vm := d.GetRawConfig().AsValueMap()
-
-				number, ok := vm["number"]
-				if !ok {
-					return errors.New("number is absent from raw config")
-				}
-
-				numeric, ok := vm["numeric"]
-				if !ok {
-					return errors.New("numeric is absent from raw config")
-				}
-
-				if number.IsNull() && numeric.IsNull() {
-					err := d.SetNew("number", defaultVal)
-					if err != nil {
-						return err
-					}
-					err = d.SetNew("numeric", defaultVal)
-					if err != nil {
-						return err
-					}
-				}
-				return nil
-			},
-		))
-	}
-
-	return result
-}
-
-// planSyncIfChange handles keeping `number` and `numeric` in-sync. If either is changed the value of both is
-// set to the new value of the attribute that has changed.
-func planSyncIfChange(key, keyToSync string) func(context.Context, *schema.ResourceDiff, interface{}) error {
-	return customdiff.IfValueChange(
-		key,
-		func(ctx context.Context, oldValue, newValue, meta interface{}) bool {
-			return oldValue != newValue
-		},
-		func(_ context.Context, d *schema.ResourceDiff, _ interface{}) error {
-			return d.SetNew(keyToSync, d.Get(key))
-		},
-	)
->>>>>>> b7b4a990
 }